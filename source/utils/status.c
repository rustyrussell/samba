/* 
   Unix SMB/Netbios implementation.
   Version 1.9.
   status reporting
   Copyright (C) Andrew Tridgell 1994-1997
   
   This program is free software; you can redistribute it and/or modify
   it under the terms of the GNU General Public License as published by
   the Free Software Foundation; either version 2 of the License, or
   (at your option) any later version.
   
   This program is distributed in the hope that it will be useful,
   but WITHOUT ANY WARRANTY; without even the implied warranty of
   MERCHANTABILITY or FITNESS FOR A PARTICULAR PURPOSE.  See the
   GNU General Public License for more details.
   
   You should have received a copy of the GNU General Public License
   along with this program; if not, write to the Free Software
   Foundation, Inc., 675 Mass Ave, Cambridge, MA 02139, USA.

   Revision History:

   12 aug 96: Erik.Devriendt@te6.siemens.be
   added support for shared memory implementation of share mode locking
*/

/*
 * This program reports current SMB connections
 */

#ifdef SYSLOG
#undef SYSLOG
#endif

#include "includes.h"

struct connect_record crec;

struct session_record{
  int pid;
  int uid;
  char machine[31];
  time_t start;
  struct session_record *next;
} *srecs;

extern int DEBUGLEVEL;
extern FILE *dbf;
extern pstring myhostname;

static pstring Ucrit_username = "";                   /* added by OH */
int            Ucrit_pid[100];  /* Ugly !!! */        /* added by OH */
int            Ucrit_MaxPid=0;                        /* added by OH */
unsigned int   Ucrit_IsActive = 0;                    /* added by OH */

<<<<<<< HEAD
/* we need these because we link to locking*.o */
 void become_root(BOOL save_dir) {}
 void unbecome_root(BOOL restore_dir) {}
connection_struct Connections[MAX_CONNECTIONS];
files_struct Files[MAX_OPEN_FILES];
struct current_user current_user;
=======
#ifndef FAST_SHARE_MODES
static char *read_share_file(int fd, char *fname, char *progname)
{
  struct stat sb;
  char *buf;
  int size;
>>>>>>> 8336d6a4

  if(fstat(fd, &sb) != 0)
  {
    printf("%s: ERROR: read_share_file: Failed to do stat on share file %s (%s)\n",
                  progname, fname, strerror(errno));
    return 0;
  }

  if(sb.st_size == 0)
  {
     return 0;
  }

  /* Allocate space for the file */
  if((buf = (char *)malloc(sb.st_size)) == NULL)
  {
    printf("%s: read_share_file: malloc for file size %d fail !\n", 
              progname, (int)sb.st_size);
    return 0;
  }

  if(lseek(fd, 0, SEEK_SET) != 0)
  {
    printf("%s: ERROR: read_share_file: Failed to reset position to 0 \
for share file %s (%s)\n", progname, fname, strerror(errno));
    if(buf)
      free(buf);
    return 0;
  }

  if (read(fd,buf,sb.st_size) != sb.st_size)
  {
    printf("%s: ERROR: read_share_file: Failed to read share file %s (%s)\n",
               progname, fname, strerror(errno));
    if(buf)
      free(buf);
    return 0;
  }

  if (IVAL(buf,0) != LOCKING_VERSION) {
    printf("%s: ERROR: read_share_file: share file %s has incorrect \
locking version (was %d, should be %d).\n",fname, 
              progname, IVAL(buf,0), LOCKING_VERSION);
    if(buf)
      free(buf);
    return 0;
  }

  /* Sanity check for file contents */
  size = sb.st_size;
  size -= 10; /* Remove the header */

  /* Remove the filename component. */
  size -= SVAL(buf, 8);

  /* The remaining size must be a multiple of 16 - error if not. */
  if((size % 16) != 0)
  {
    printf("%s: ERROR: read_share_file: share file %s is an incorrect length.\n", 
             progname, fname);
    if(buf)
      free(buf);
    return 0;
  }

  return buf;
}
#endif /* FAST_SHARE_MODES */

 int main(int argc, char *argv[])
{
  FILE *f;
  pstring fname;
  int uid, c;
  static pstring servicesf = CONFIGFILE;
  extern char *optarg;
  int verbose = 0, brief =0;
  BOOL firstopen=True;
  BOOL processes_only=False;
  int last_pid=0;
#ifdef FAST_SHARE_MODES
  pstring shmem_file_name;
  share_mode_record *file_scanner_p;
  smb_shm_offset_t *mode_array;
  int bytes_free, bytes_used, bytes_overhead, bytes_total;
#else /* FAST_SHARE_MODES */
  void *dir;
  char *s;
#endif /* FAST_SHARE_MODES */
  int i;
  struct session_record *ptr;


  TimeInit();
  setup_logging(argv[0],True);

  charset_initialise();

  DEBUGLEVEL = 0;
  dbf = fopen("/dev/null","w");

  if (getuid() != geteuid()) {
    printf("smbstatus should not be run setuid\n");
    return(1);
  }

  while ((c = getopt(argc, argv, "pds:u:b")) != EOF) {
    switch (c) {
    case 'b':
      brief = 1;
      break;
    case 'd':
      verbose = 1;
      break;
    case 'p':
      processes_only = 1;
      break;
    case 's':
      strcpy(servicesf, optarg);
      break;
    case 'u':                                       /* added by OH */
      Ucrit_addUsername(optarg);                    /* added by OH */
      break;
    default:
      fprintf(stderr, "Usage: %s [-d] [-p] [-s configfile] [-u username]\n", *argv); /* changed by OH */
      return (-1);
    }
  }

  get_myname(myhostname, NULL);

  if (!lp_load(servicesf,False)) {
    fprintf(stderr, "Can't load %s - run testparm to debug it\n", servicesf);
    return (-1);
  }

  if (verbose) {
    printf("using configfile = %s\n", servicesf);
    printf("lockdir = %s\n", *lp_lockdir() ? lp_lockdir() : "NULL");
  }

  strcpy(fname,lp_lockdir());
  standard_sub_basic(fname);
  trim_string(fname,"","/");
  strcat(fname,"/STATUS..LCK");

  f = fopen(fname,"r");
  if (!f) {
    printf("Couldn't open status file %s\n",fname);
    if (!lp_status(-1))
      printf("You need to have status=yes in your smb config file\n");
    return(0);
  }
  else if (verbose) {
    printf("Opened status file %s\n", fname);
  }

  uid = getuid();

  if (!processes_only) {
    printf("\nSamba version %s\n",VERSION);

    if (brief)
    {
      printf("PID     Username  Machine                       Time logged in\n");
      printf("-------------------------------------------------------------------\n");
    }
    else
    {
      printf("Service      uid      gid      pid     machine\n");
      printf("----------------------------------------------\n");
    }
  }

  while (!feof(f))
    {
      if (fread(&crec,sizeof(crec),1,f) != 1)
	break;
      if ( crec.magic == 0x280267 && process_exists(crec.pid) 
           && Ucrit_checkUsername(uidtoname(crec.uid))                      /* added by OH */
         )
      {
        if (brief)
        {
	  ptr=srecs;
	  while (ptr!=NULL)
	  {
	    if ((ptr->pid==crec.pid)&&(strncmp(ptr->machine,crec.machine,30)==0)) 
	    {
	      if (ptr->start > crec.start)
		ptr->start=crec.start;
	      break;
	    }
	    ptr=ptr->next;
	  }
	  if (ptr==NULL)
	  {
	    ptr=(struct session_record *) malloc(sizeof(struct session_record));
	    ptr->uid=crec.uid;
	    ptr->pid=crec.pid;
	    ptr->start=crec.start;
	    strncpy(ptr->machine,crec.machine,30);
	    ptr->machine[30]='\0';
	    ptr->next=srecs;
	    srecs=ptr;
	  }
        }
        else
        {
	  Ucrit_addPid(crec.pid);                                             /* added by OH */
	  if (processes_only) {
	    if (last_pid != crec.pid)
	      printf("%d\n",crec.pid);
	    last_pid = crec.pid; /* XXXX we can still get repeats, have to
				    add a sort at some time */
	  }
	  else	  
	    printf("%-10.10s   %-8s %-8s %5d   %-8s (%s) %s",
		   crec.name,uidtoname(crec.uid),gidtoname(crec.gid),crec.pid,
		   crec.machine,crec.addr,
		   asctime(LocalTime(&crec.start)));
        }
      }
    }
  fclose(f);

  if (processes_only) exit(0);
  
  if (brief)
  {
    ptr=srecs;
    while (ptr!=NULL)
    {
      printf("%-8d%-10.10s%-30.30s%s",ptr->pid,uidtoname(ptr->uid),ptr->machine,asctime(LocalTime(&(ptr->start))));
    ptr=ptr->next;
    }
    printf("\n");
    exit(0);
  }

  printf("\n");

#ifdef FAST_SHARE_MODES 
  /*******************************************************************
  initialize the shared memory for share_mode management 
  ******************************************************************/
   
  strcpy(shmem_file_name,lp_lockdir());
  trim_string(shmem_file_name,"","/");
  if (!*shmem_file_name) exit(-1);
  strcat(shmem_file_name, "/SHARE_MEM_FILE");
  if(!smb_shm_open(shmem_file_name, lp_shmem_size())) exit(-1);
  
  mode_array = (smb_shm_offset_t *)smb_shm_offset2addr(smb_shm_get_userdef_off());
  if(mode_array == NULL)
  {
    printf("%s: base of shared memory hash array == 0! Exiting.\n", argv[0]);
    smb_shm_close();
    exit(-1);
  }

  for( i = 0; i < lp_shmem_hash_size(); i++)
  {
    smb_shm_lock_hash_entry(i);
    if(mode_array[i] == NULL_OFFSET)
    {
      smb_shm_unlock_hash_entry(i);
      continue;
    }
    file_scanner_p = (share_mode_record *)smb_shm_offset2addr(mode_array[i]);
    while((file_scanner_p != 0) && (file_scanner_p->num_share_mode_entries != 0))
    {
      share_mode_entry *entry_scanner_p = 
                 (share_mode_entry *)smb_shm_offset2addr(
                                       file_scanner_p->share_mode_entries);

      while(entry_scanner_p != 0)
      {
        struct timeval t;
        int pid = entry_scanner_p->pid;
        int mode = entry_scanner_p->share_mode;
     
        t.tv_sec = entry_scanner_p->time.tv_sec;
        t.tv_usec = entry_scanner_p->time.tv_usec;
        strcpy(fname, file_scanner_p->file_name);
#else /* FAST_SHARE_MODES */

     /* For slow share modes go through all the files in
        the share mode directory and read the entries in
        each.
      */

     dir = opendir(lp_lockdir());
     if (!dir) 
     {
       printf("%s: Unable to open lock directory %s.\n", argv[0], lp_lockdir());
       return(0);
     }
     while ((s=readdirname(dir))) {
       char *buf;
       char *base;
       int fd;
       pstring lname;
       uint32 dev,inode;
       
       if (sscanf(s,"share.%u.%u",&dev,&inode)!=2) continue;
       
       strcpy(lname,lp_lockdir());
       trim_string(lname,NULL,"/");
       strcat(lname,"/");
       strcat(lname,s);
       
       fd = open(lname,O_RDWR,0);
       if (fd < 0) 
       {
         printf("%s: Unable to open share file %s.\n", argv[0], lname);
         continue;
       }

       /* Lock the share mode file while we read it. */
       if(fcntl_lock(fd, F_SETLKW, 0, 1, F_WRLCK) == False)
       {
         printf("%s: Unable to lock open share file %s.\n", argv[0], lname);
         close(fd);
         continue;
       }

       if(( buf = read_share_file( fd, lname, argv[0] )) == NULL)
       {
         close(fd);
         continue;
       } 
       strcpy( fname, &buf[10]);
       close(fd);
      
       base = buf + 10 + SVAL(buf,8); 
       for( i = 0; i < IVAL(buf, 4); i++)
       {
         char *p = base + (i*16);
         struct timeval t;
         int pid = IVAL(p,12);
         int mode = IVAL(p,8);
     
         t.tv_sec = IVAL(p,0);
         t.tv_usec = IVAL(p,4);
#endif /* FAST_SHARE_MODES */

    fname[sizeof(fname)-1] = 0;

    if (firstopen) {
      firstopen=False;
      printf("Locked files:\n");
      printf("Pid    DenyMode   R/W     Name\n");
      printf("------------------------------\n");
    }


    printf("%-5d  ",pid);
    switch ((mode>>4)&0xF)
      {
      case DENY_NONE: printf("DENY_NONE  "); break;
      case DENY_ALL:  printf("DENY_ALL   "); break;
      case DENY_DOS:  printf("DENY_DOS   "); break;
      case DENY_READ: printf("DENY_READ  "); break;
      case DENY_WRITE:printf("DENY_WRITE "); break;
      }
    switch (mode&0xF) 
      {
      case 0: printf("RDONLY "); break;
      case 1: printf("WRONLY "); break;
      case 2: printf("RDWR   "); break;
      }
    printf(" %s   %s",fname,asctime(LocalTime((time_t *)&t.tv_sec)));

#ifdef FAST_SHARE_MODES

        entry_scanner_p = (share_mode_entry *)smb_shm_offset2addr(
                                    entry_scanner_p->next_share_mode_entry);
      } /* end while entry_scanner_p */
     file_scanner_p = (share_mode_record *)smb_shm_offset2addr(
                                    file_scanner_p->next_offset);
    } /* end while file_scanner_p */
    smb_shm_unlock_hash_entry(i);
  } /* end for */

  smb_shm_get_usage(&bytes_free, &bytes_used, &bytes_overhead);
  bytes_total = bytes_free + bytes_used + bytes_overhead;

  /*******************************************************************
  deinitialize the shared memory for share_mode management 
  ******************************************************************/
  smb_shm_close();

#else /* FAST_SHARE_MODES */
    } /* end for i */

    if(buf)
      free(buf);
    base = 0;
  } /* end while */
  closedir(dir);

#endif /* FAST_SHARE_MODES */
  if (firstopen)
    printf("No locked files\n");
#ifdef FAST_SHARE_MODES
  printf("\nShare mode memory usage (bytes):\n");
  printf("   %d(%d%%) free + %d(%d%%) used + %d(%d%%) overhead = %d(100%%) total\n",
	 bytes_free, (bytes_free * 100)/bytes_total,
	 bytes_used, (bytes_used * 100)/bytes_total,
	 bytes_overhead, (bytes_overhead * 100)/bytes_total,
	 bytes_total);
  
#endif /* FAST_SHARE_MODES */

  return (0);
}

/* added by OH */
void Ucrit_addUsername(pstring username)
{
  strcpy(Ucrit_username, username);
  if(strlen(Ucrit_username) > 0)
    Ucrit_IsActive = 1;
}

unsigned int Ucrit_checkUsername(pstring username)
{
  if ( !Ucrit_IsActive) return 1;
  if (strcmp(Ucrit_username,username) ==0) return 1;
  return 0;
}

void Ucrit_addPid(int pid)
{
  int i;
  if ( !Ucrit_IsActive) return;
  for (i=0;i<Ucrit_MaxPid;i++)
    if( pid == Ucrit_pid[i] ) return;
  Ucrit_pid[Ucrit_MaxPid++] = pid;
}

unsigned int   Ucrit_checkPid(int pid)
{
  int i;
  if ( !Ucrit_IsActive) return 1;
  for (i=0;i<Ucrit_MaxPid;i++)
    if( pid == Ucrit_pid[i] ) return 1;
  return 0;
}
<|MERGE_RESOLUTION|>--- conflicted
+++ resolved
@@ -53,21 +53,12 @@
 int            Ucrit_MaxPid=0;                        /* added by OH */
 unsigned int   Ucrit_IsActive = 0;                    /* added by OH */
 
-<<<<<<< HEAD
-/* we need these because we link to locking*.o */
- void become_root(BOOL save_dir) {}
- void unbecome_root(BOOL restore_dir) {}
-connection_struct Connections[MAX_CONNECTIONS];
-files_struct Files[MAX_OPEN_FILES];
-struct current_user current_user;
-=======
 #ifndef FAST_SHARE_MODES
 static char *read_share_file(int fd, char *fname, char *progname)
 {
   struct stat sb;
   char *buf;
   int size;
->>>>>>> 8336d6a4
 
   if(fstat(fd, &sb) != 0)
   {
